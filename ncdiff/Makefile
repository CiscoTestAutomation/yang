--- conflicted
+++ resolved
@@ -88,12 +88,8 @@
 	@echo ""
 
 	@pip3 uninstall -y yang.ncdiff || true
-<<<<<<< HEAD
-	@pip3 install -e .
-=======
 	@pip install $(DEPENDENCIES)
 	@pip install -e . --no-deps
->>>>>>> 505c6568
 
 	@echo "Completed building and installing: $@"
 	@echo ""
