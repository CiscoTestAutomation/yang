import re
import logging


# create a logger for this module
logger = logging.getLogger(__name__)

# Some no commands are not forgiving, e.g., "no license boot level
# network-advantage addon dna-advantage" is rejected, but "no license boot
# level" is acceptable. These cases are listed in SHORT_NO_COMMANDS.
SHORT_NO_COMMANDS = [
    'no license boot level ',
    'no transport input ',
    'no transport output ',
    'no ip address ',
    'no ipv6 address ',
]

# Normally two positive commands, when one contains the other, cannot coexist.
# For example:
# exception crashinfo
# exception crashinfo file bootflash:test
#
# Only the longer one is required:
# exception crashinfo file bootflash:test
#
# But there are special cases do not follow this rule. Both lines are required:
# snmp-server manager
# snmp-server manager session-timeout 100
#
# These cases can be recorded here.
COEXIST_SHORT_POSITIVE_COMMANDS = [
    'snmp-server manager',
]

# Some commands are orderless, e.g., "show running-config" output could be:
# aaa authentication login admin-con group tacacs+ local
# aaa authentication login admin-vty group tacacs+ local
#
# Or in other times it is displayed in a different order:
# aaa authentication login admin-vty group tacacs+ local
# aaa authentication login admin-con group tacacs+ local
#
# Since "aaa authentication login" is orderless at the the global config
# level, regexp and depth are defined as "^ *aaa authentication login " and 0.
#
# In another example, "show running-config" output could be:
# flow monitor meraki_monitor
#   exporter meraki_exporter
#   exporter customer_exporter
#   record meraki_record
#
# Or in other times it is displayed in a different order:
# flow monitor meraki_monitor
#   exporter customer_exporter
#   exporter meraki_exporter
#   record meraki_record
#
# Here the config "exporter" at the second level is orderless. so regexp and
# depth are defined as "^ *exporter " and 1.
ORDERLESS_COMMANDS = [
    (re.compile(r'^ *aaa authentication '), 0),
    (re.compile(r'^ *logging host '), 0),
    (re.compile(r'^ *flow monitor '), 0),
    (re.compile(r'^ *service-template '), 0),
    (re.compile(r'^ *aaa group server '), 0),
    (re.compile(r'^ *flow exporter '), 0),
    (re.compile(r'^ *exporter '), 1),
    (re.compile(r'^ *username '), 0),
    (re.compile(r'^ *flow record '), 0),
    (re.compile(r'^ *match ipv4 '), 1),
    (re.compile(r'^ *match ipv6 '), 1),
    (re.compile(r'^ *collect connection '), 1),
    (re.compile(r'^ *l2nat instance '), 0),
    (re.compile(r'^ *inside from host '), 1),
    (re.compile(r'^ *outside from host '), 1),
    (re.compile(r'^ *inside from network '), 1),
    (re.compile(r'^ *outside from network '), 1),
    (re.compile(r'^ *inside from range '), 1),
    (re.compile(r'^ *outside from range '), 1),
    (re.compile(r'^ *neighbor '), 1),
    (re.compile(r'^ *neighbor '), 2),
    (re.compile(r'^ *no neighbor '), 2),
    (re.compile(r'^ *crypto keyring '), 0),
    (re.compile(r'^ *ip helper-address '), 1),
    (re.compile(r'^ *route-target import '), 1),
    (re.compile(r'^ *route-target export '), 1),
    (re.compile(r'^ *dns-server '), 1),
    (re.compile(r'^ *default-router '), 1),
    (re.compile(r'^ *lease '), 1),
    (re.compile(r'^ *vlan group '), 0),
    (re.compile(r'^ *redistribute '), 1),
    (re.compile(r'^ *redistribute '), 2),
    (re.compile(r'^ *redistribute '), 3),
    (re.compile(r'^ *distribute-list '), 1),
<<<<<<< HEAD
    (re.compile(r'^ *mpls mldp static '), 0),
=======
    (re.compile(r'^ *router '), 0),
>>>>>>> 7b1926e9
]

# Some commands can be overwritten without a no command. For example, changing
# from:
# username admin privilege 15 password 0 admin
# to:
# username admin privilege 15 password 7 15130F010D24
# There is no need to send a no command before sending the second line.
OVERWRITABLE_COMMANDS = [
    re.compile(r'^ *username \S+ privilege [0-9]+ password '),
    re.compile(r'^ *password '),
    re.compile(r'^ *description '),
    re.compile(r'^ *ip address( |$)'),
    re.compile(r'^ *ipv6 address( |$)'),
]

# Some commands look like a parent-child relation but actually they are
# siblings. One example is two lines of client config below:
# aaa server radius proxy
#  client 10.0.0.0 255.0.0.0
#   !
#   client 11.0.0.0 255.0.0.0
#   !
SIBLING_CAMMANDS = [
    re.compile(r'^ *client '),
]

# As for the client command above, its children does not have indentation:
# aaa server radius proxy
#  client 10.0.0.0 255.0.0.0
#   timer disconnect acct-stop 23
#   !
#   client 11.0.0.0 255.0.0.0
#   accounting port 34
#   timer disconnect acct-stop 22
#   !
#   client 12.0.0.0 255.0.0.0
#   accounting port 56
#   !
# Logically, "accounting port 34" and "timer disconnect acct-stop 22" are
# children of "client 11.0.0.0 255.0.0.0", but there is no indentation in the
# "show running-config" output. The sub-section is indicated by the expression
# mark.
MISSING_INDENT_COMMANDS = [
    r'^ *client ',
]

# Sometimes there are NVGEN issues that one config state having multiple
# running-config presentations:
# router lisp
#  locator-set RLOC
#   IPv4-interface Loopback1 priority 100 weight 50
#   exit
#  !
#  exit
# !
#
# This exact config may show up in a different way:
# router lisp
#  locator-set RLOC
#   IPv4-interface Loopback1 priority 100 weight 50
#   exit-locator-set
#  !
#  exit-router-lisp
# !
#
# To workaround this, we can define a tuple to replace "exit-locator-set" with
# "exit" for example.
REPLACING_COMMANDS = [
    ('exit-locator-set', 'exit'),
    ('exit-router-lisp', 'exit'),
    ('exit-address-family', ' exit-address-family'),
]

class ListDiff(object):
    '''ListDiff

    Abstraction of diff between two lists. Each item in the list is a tuple.
    If all tuples are same, two lists are considered to be same. This class is
    intended to be used by class RunningConfigDiff.

    Attributes
    ----------
    diff : `list`
        A list whose items are tuples. The first item in the tuple is
        the config line and the second item is its next level config. If a
        config line does not have next level config, the second item value is
        None. Otherwise, the value is a list of tuples. The third item in the
        tuple has three possible values: '+' means the config is added; '-'
        means it is deleted; '' means it remiains unchnaged but for some reason
        it is needed (e.g., as a position reference).
    '''

    def __init__(self, list1, list2):
        self.list1 = list1
        self.list2 = list2

    @property
    def diff(self):
        return self.compare(self.list1, self.list2)

    @staticmethod
    def compare(list1, list2):
        diff_1 = []
        key_list_1 = [i[0] for i in list1]
        key_list_2 = [i[0] for i in list2]
        common_key_list = []
        previous_index_1 = previous_index_2 = 0
        for k2 in key_list_2:
            if k2 in key_list_1[previous_index_1:]:
                common_key_list.append(k2)
                previous_index_1 += key_list_1[previous_index_1:].index(k2) + 1
                previous_index_2 += key_list_2[previous_index_2:].index(k2) + 1
        previous_index_1 = previous_index_2 = 0
        for key in common_key_list:
            current_index_1 = previous_index_1 + \
                key_list_1[previous_index_1:].index(key)
            current_index_2 = previous_index_2 + \
                key_list_2[previous_index_2:].index(key)

            # Stuff in list1 before a common key but not in list2
            for k, v, i in list1[previous_index_1:current_index_1]:
                diff_1.append((k, v, '-'))

            # Stuff in list2 before a common key but not in list1
            for k, v, i in list2[previous_index_2:current_index_2]:
                diff_1.append((k, v, '+'))

            # Stuff of the common key itself
            if list1[current_index_1][1] == list2[current_index_2][1]:
                if list1[current_index_1][1] is None:
                    diff_1.append((key, None, '?'))
                else:
                    diff_1.append((key, [
                        (k, v, '')
                        for k, v, i in list1[current_index_1][1]], '?'))
            else:
                if (
                    list1[current_index_1][1] is not None and
                    list2[current_index_2][1] is not None
                ):
                    diff_1.append((key, ListDiff.compare(
                        list1[current_index_1][1],
                        list2[current_index_2][1],
                    ), ''))
                elif list1[current_index_1][1] is not None:
                    diff_1.append((key, [
                        (k, v, '-')
                        for k, v, i in list1[current_index_1][1]], ''))
                elif list2[current_index_2][1] is not None:
                    diff_1.append((key, [
                        (k, v, '+')
                        for k, v, i in list2[current_index_2][1]], ''))

            previous_index_1 = current_index_1 + 1
            previous_index_2 = current_index_2 + 1

        # Stuff after all common keys
        for k, v, i in list1[previous_index_1:]:
            diff_1.append((k, v, '-'))
        for k, v, i in list2[previous_index_2:]:
            diff_1.append((k, v, '+'))

        # Cleanup
        diff_2 = []
        keys_before = set()
        for index, item in enumerate(diff_1):
            key, value, info = item
            if info == '?':
                keys_after = set([k for k, v, i in diff_1[index+1:]])
                if keys_before & keys_after:
                    diff_2.append((key, value, ''))
            else:
                diff_2.append((key, value, info))
            keys_before.add(key)

        return diff_2


class RunningConfigDiff(object):
    '''RunningConfigDiff

    Abstraction of diff between two Cisco running-configs. It supports str()
    which returns a string showing the differences between running1 and
    running2.

    Attributes
    ----------
    running1 : `str`
        First Cisco running-config.

    running2 : `str`
        Second Cisco running-config.

    diff : `list`
        A list from class ListDiff attribute diff, representing changes from
        running1 to running2.

    diff_reverse : `list`
        A list from class ListDiff attribute diff, representing changes from
        running2 to running1.

    cli : `str`
        CLIs that transits from running1 to running2.

    cli_reverse : `str`
        CLIs that transits from running2 to running1.
    '''

    def __init__(self, running1, running2):
        '''
        __init__ instantiates a RunningConfigDiff instance.
        '''

        self.running1 = running1
        self.running2 = running2
        self._diff_list = None
        self._diff_list_reverse = None

    def __bool__(self):
        return bool(self.diff)

    def __str__(self):
        return self.list2config(self.diff, diff_type='')

    def __eq__(self, other):
        if str(self) == str(other):
            return True
        else:
            return False

    @property
    def diff(self):
        return self.get_diff(reverse=False)

    @property
    def diff_reverse(self):
        return self.get_diff(reverse=True)

    @property
    def cli(self):
        return self.get_cli(reverse=False)

    @property
    def cli_reverse(self):
        return self.get_cli(reverse=True)

    def get_diff(self, reverse=False):
        if self._diff_list is None:
            list1, list2 = self.running2list(self.running1, self.running2)
            self.handle_sibling_cammands(list1)
            self.handle_sibling_cammands(list2)
            self._diff_list = ListDiff(list1, list2).diff
            self._diff_list_reverse = ListDiff(list2, list1).diff
        diff_list = self._diff_list_reverse if reverse else self._diff_list
        return diff_list if diff_list else None

    def get_cli(self, reverse=False):
        diff_list = self.get_diff(reverse=reverse)
        if diff_list:
            positive_str, negative_str = self.list2cli(diff_list)
            if positive_str:
                if negative_str:
                    return negative_str + '\n!\n' + positive_str
                else:
                    return positive_str
            else:
                return negative_str
        else:
            return ''

    def running2list(self, str_in_1, str_in_2):
        for cmd in REPLACING_COMMANDS:
            str_in_1 = str_in_1.replace(*cmd)
            str_in_2 = str_in_2.replace(*cmd)
        list_1 = self.config2list(str_in_1)
        list_2 = self.config2list(str_in_2)
        return self.handle_orderless(list_1, list_2, 0)

    def config2list(self, str_in):
        list_ret = []
        last_line = ''
        last_section = ''
        last_indentation = 0
        missing_indent = False
        for line in str_in.splitlines():
            if len(line.strip()) > 22 and \
               line[:22] == 'Building configuration':
                continue
            if len(line.strip()) > 21 and \
               line[:21] == 'Current configuration':
                continue
            if len(line.strip()) == 0:
                continue
            if missing_indent and line.rstrip() == '!':
                if last_line:
                    if last_indentation > 0:
                        list_ret.append((
                            last_line, self.config2list(last_section), ''))
                    else:
                        list_ret.append((last_line, None, ''))
                last_line = ''
                last_section = ''
                last_indentation = 0
                missing_indent = False
                continue
            if re.search('^ *!', line) or re.search('^ *%', line):
                continue
            if line[0] == ' ':
                current_indentation = len(re.search('^ *', line).group(0))
                if last_indentation == 0:
                    last_indentation = current_indentation

                # There might be special cases. For example, the following
                # running-config:
                # ip dhcp class CLASS1
                #    relay agent information
                #  relay-information hex 01040101030402020102
                # should be considered as:
                # ip dhcp class CLASS1
                #    relay agent information
                #     relay-information hex 01040101030402020102
                if current_indentation < last_indentation:
                    last_section += ' ' * (last_indentation + 1) + \
                        line[current_indentation:] + '\n'
                else:
                    last_section += line[last_indentation:] + '\n'
            else:
                if any(
                    [re.search(regx, line) for regx in MISSING_INDENT_COMMANDS]
                ):
                    missing_indent = True
                elif missing_indent:
                    current_indentation = 1
                    if last_indentation == 0:
                        last_indentation = current_indentation
                    last_section += line + '\n'
                    continue
                if last_line:
                    if last_indentation > 0:
                        list_ret.append((
                            last_line, self.config2list(last_section), ''))
                    else:
                        list_ret.append((last_line, None, ''))
                last_line = line
                last_section = ''
                last_indentation = 0
        if last_line:
            if last_indentation > 0:
                list_ret.append((
                    last_line, self.config2list(last_section), ''))
            else:
                list_ret.append((last_line, None, ''))
        return list_ret

    def list2config(self, list_in, diff_type=None):
        str_ret = ''
        if list_in is None:
            return str_ret
        for k, v, i in list_in:
            if k == '':
                continue
            if diff_type == '':
                local_diff_type = i
            else:
                local_diff_type = diff_type
            if diff_type is None:
                str_ret += '  ' + k + '\n'
            else:
                prefix = local_diff_type if local_diff_type != '' else ' '
                str_ret += prefix + ' ' + k + '\n'
            if v is not None:
                str_ret += self.indent(
                    self.list2config(v, diff_type=local_diff_type),
                )
        return str_ret

    def list2cli(self, list_in):
        if list_in is None:
            return ''
        positive_list = []
        negative_list = []
        positive_keys = [k for k, v, i in list_in if i == '+' and v is None]
        for k, v, i in list_in:
            if k == '':
                continue
            if v is None:
                if i == '+':
                    self.append_command(k, negative_list, positive_list)
                elif i == '-':
                    # In a case that a CLI is updated, no command is not
                    # needed:
                    # - service timestamps debug datetime msec
                    # + service timestamps debug datetime msec localtime
                    #   show-timezone
                    key_len = len(k)
                    matching_positive_keys = [
                        key for key in positive_keys if key[:key_len] == k]
                    if not matching_positive_keys:
                        self.append_command('no ' + k,
                                            negative_list, positive_list)
            else:
                if i == '':
                    positive_str, negative_str = self.list2cli(v)
                    if positive_str:
                        positive_list.append(
                            k + '\n' + self.indent(positive_str).rstrip())
                    if negative_str:
                        negative_list.append(
                            k + '\n' + self.indent(negative_str).rstrip())
                if i == '+':
                    positive_str = self.list2config(v, diff_type=None).rstrip()
                    if positive_str:
                        positive_list.append(k + '\n' + positive_str)
                    else:
                        positive_list.append(k)
                elif i == '-':
                    self.append_command('no ' + k,
                                        negative_list, positive_list)

        # Handle overwritable commands
        idx_positive_dict = {}
        idx_positive_list = []
        for regx in OVERWRITABLE_COMMANDS:
            for idx_positive, cmd in enumerate(positive_list):
                m = re.search(regx, cmd)
                if m:

                    # Remove matching negative CLIs
                    exact_cmd = 'no ' + m.group(0).lstrip()
                    len_exact_cmd = len(exact_cmd)
                    for idx_negative, line in enumerate(negative_list):
                        cmd_line = line.lstrip()
                        if (
                            len(cmd_line) >= len_exact_cmd and
                            cmd_line[:len_exact_cmd] == exact_cmd
                        ):
                            break
                    else:
                        idx_negative = None
                    if idx_negative is not None:
                        del negative_list[idx_negative]

                    # Overwrite previous matching positive CLIs
                    exact_cmd = m.group(0).strip()
                    if exact_cmd in idx_positive_dict:
                        idx_positive_list.append(idx_positive_dict[exact_cmd])
                    idx_positive_dict[exact_cmd] = idx_positive

        if idx_positive_list:
            idx_positive_list.sort()
            for idx in reversed(idx_positive_list):
                del positive_list[idx]

        # Handle duplicate commands
        # Some commands their positive and negative lines are both appeared in
        # the "show running-config" output, e.g., "platform punt-keepalive
        # disable-kernel-core" and "no platform punt-keepalive
        # disable-kernel-core" are both visible. This treatment is required to
        # avoid two lines of the same CLI.
        for cmd_list in [positive_list, negative_list]:
            self.remove_duplicate_cammands(cmd_list)

        # Remove some unnecessary commands
        self.remove_unnecessary_negative_commands(negative_list)
        self.remove_unnecessary_positive_commands(positive_list)

        return '\n'.join(positive_list), '\n'.join(reversed(negative_list))

    @staticmethod
    def append_command(cmd, negative_list, positive_list):
        cmd, is_no_cmd = RunningConfigDiff.handle_command(cmd)
        if is_no_cmd:
            negative_list.append(cmd)
        else:
            positive_list.append(cmd)

    @staticmethod
    def handle_command(cmd):
        if cmd[:6] == 'no no ':
            return cmd[6:].strip(), False
        for short_cmd in SHORT_NO_COMMANDS:
            if cmd[:len(short_cmd)] == short_cmd:
                return short_cmd.strip(), True
        if cmd[:3] == 'no ':
            return cmd.strip(), True
        else:
            return cmd.strip(), False

    @staticmethod
    def handle_orderless(list1, list2, depth):
        # Find common lines that are orderless
        lines1 = [i[0] for i in list1]
        matches = {}
        for idx, item in enumerate(list2):
            result, match_type = RunningConfigDiff.match_orderless(item[0],
                                                                   depth)
            if result and item[0] in lines1:
                matches[item[0]] = match_type, idx

        # Romove common lines from list1 and save them in removed_items
        type_start_idx = {}
        to_be_removed = []
        for idx, line in enumerate(lines1):
            if line in matches:
                if matches[line][0] not in type_start_idx:
                    type_start_idx[matches[line][0]] = idx
                to_be_removed.append(idx)
        removed_items = {}
        for idx in reversed(to_be_removed):
            removed_items[list1[idx][0]] = list1[idx]
            del list1[idx]

        # Find common lines
        lines1 = [i[0] for i in list1]
        lines2 = [i[0] for i in list2]
        common_lines = []
        previous_idx_1 = previous_idx_2 = 0
        for line2 in lines2:
            if line2 in lines1[previous_idx_1:]:
                previous_idx_1 += lines1[previous_idx_1:].index(line2) + 1
                previous_idx_2 += lines2[previous_idx_2:].index(line2) + 1
                common_lines.append((previous_idx_1 - 1, previous_idx_2 - 1))

        # Insert common lines back to list1
        offset_idx_1 = 0
        previous_idx_2 = 0
        for line, (line_type, list2_idx) in matches.items():
            common_idx_1 = 0
            if len(common_lines) > 0 and list2_idx > common_lines[0][1]:
                for i, j in common_lines:
                    # if previous_idx_2 <= j and j < list2_idx:
                    if j < list2_idx:
                        common_idx_1 = i + 1
                        previous_idx_2 = j
                    if j > list2_idx:
                        break
            start_idx = max(common_idx_1 + offset_idx_1,
                            type_start_idx[line_type])
            list1.insert(start_idx, removed_items[line])
            offset_idx_1 = start_idx - common_idx_1 + 1

        # Find common lines that have children
        lines1 = {item[0]: idx for idx, item in enumerate(list1)
                  if isinstance(item[1], list) and len(item[1]) > 0}
        lines2 = {item[0]: idx for idx, item in enumerate(list2)
                  if isinstance(item[1], list) and len(item[1]) > 0}
        for line in set(lines1.keys()) & set(lines2.keys()):
            RunningConfigDiff.handle_orderless(list1[lines1[line]][1],
                                               list2[lines2[line]][1],
                                               depth + 1)

        return list1, list2

    @staticmethod
    def match_orderless(line, current_depth):
        for idx, (regx, depth) in enumerate(ORDERLESS_COMMANDS):
            if depth == current_depth and re.search(regx, line):
                return True, idx
        return False, None

    @staticmethod
    def remove_duplicate_cammands(config_list):
        indexes = []
        commands = set()
        for idx, line in enumerate(config_list):
            if line in commands:
                indexes.append(idx)
            else:
                commands.add(line)
        if indexes:
            for idx in reversed(indexes):
                del config_list[idx]

    @staticmethod
    def handle_sibling_cammands(config_list):
        length = len(config_list)
        lines_inserted = 0
        for i in range(length):
            idx = i + lines_inserted
            tup = config_list[idx]
            for regx in SIBLING_CAMMANDS:
                if re.search(regx, tup[0]) and tup[1] is not None:
                    siblings = []
                    indexes = []
                    for idx_c, tup_c in enumerate(tup[1]):
                        if re.search(regx, tup_c[0]):
                            indexes.append(idx_c)
                    for idx_c in reversed(indexes):
                        siblings.append(tup[1][idx_c])
                        del tup[1][idx_c]
                    if not tup[1]:
                        tup = config_list[idx] = (tup[0], None, tup[2])
                    j = 1
                    for sibling in reversed(siblings):
                        config_list.insert(i+j, sibling)
                        j += 1
                    break
            if tup[1] is not None:
                RunningConfigDiff.handle_sibling_cammands(tup[1])

    @staticmethod
    def remove_unnecessary_negative_commands(negative_list):
        cmds = [i for i, c in enumerate(negative_list)
                if '\n' not in c]
        indexes = set()
        for idx1_tmp, idx1 in enumerate(cmds):
            c1 = negative_list[idx1]
            for idx2_tmp in range(idx1_tmp + 1, len(cmds)):
                idx2 = cmds[idx2_tmp]
                c2 = negative_list[idx2]
                if c1 == c2 or len(c1) == len(c2):
                    continue
                if len(c1) < len(c2):
                    if c1 == c2[:len(c1)]:
                        indexes.add(idx2)
                elif c1[:len(c2)] == c2:
                    indexes.add(idx1)
        if indexes:
            for idx in reversed(list(indexes)):
                del negative_list[idx]

    @staticmethod
    def remove_unnecessary_positive_commands(positive_list):
        cmds = [i for i, c in enumerate(positive_list)
                if '\n' not in c and c not in COEXIST_SHORT_POSITIVE_COMMANDS]
        indexes = set()
        for idx1_tmp, idx1 in enumerate(cmds):
            c1 = positive_list[idx1]
            for idx2_tmp in range(idx1_tmp + 1, len(cmds)):
                idx2 = cmds[idx2_tmp]
                c2 = positive_list[idx2]
                if c1 == c2 or len(c1) == len(c2):
                    continue
                if len(c1) < len(c2):
                    if c1 == c2[:len(c1)]:
                        indexes.add(idx1)
                elif c1[:len(c2)] == c2:
                    indexes.add(idx2)
        if indexes:
            for idx in reversed(list(indexes)):
                del positive_list[idx]

    def indent(self, str_in):
        str_ret = ''
        for line in str_in.splitlines():
            if line:
                if line[0] in '-+':
                    diff_type = line[0]
                    line = line[1:]
                    str_ret += diff_type + '  ' + line + '\n'
                else:
                    str_ret += '  ' + line + '\n'
        return str_ret<|MERGE_RESOLUTION|>--- conflicted
+++ resolved
@@ -93,11 +93,8 @@
     (re.compile(r'^ *redistribute '), 2),
     (re.compile(r'^ *redistribute '), 3),
     (re.compile(r'^ *distribute-list '), 1),
-<<<<<<< HEAD
     (re.compile(r'^ *mpls mldp static '), 0),
-=======
     (re.compile(r'^ *router '), 0),
->>>>>>> 7b1926e9
 ]
 
 # Some commands can be overwritten without a no command. For example, changing
