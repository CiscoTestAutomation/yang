import re
import logging


# create a logger for this module
logger = logging.getLogger(__name__)

# Some no commands are not forgiving, e.g., "no license boot level
# network-advantage addon dna-advantage" is rejected, but "no license boot
# level" is acceptable. These cases are listed in SHORT_NO_COMMANDS.
SHORT_NO_COMMANDS = [
    'no license boot level ',
    'no transport input ',
    'no transport output ',
    'no ip address ',
    'no ipv6 address ',
]

# Normally two positive commands, when one contains the other, cannot coexist.
# For example:
# exception crashinfo
# exception crashinfo file bootflash:test
#
# Only the longer one is required:
# exception crashinfo file bootflash:test
#
# But there are special cases do not follow this rule. Both lines are required:
# snmp-server manager
# snmp-server manager session-timeout 100
#
# These cases can be recorded here.
COEXIST_SHORT_POSITIVE_COMMANDS = [
    'snmp-server manager',
]

# Some commands are orderless, e.g., "show running-config" output could be:
# aaa authentication login admin-con group tacacs+ local
# aaa authentication login admin-vty group tacacs+ local
#
# Or in other times it is displayed in a different order:
# aaa authentication login admin-vty group tacacs+ local
# aaa authentication login admin-con group tacacs+ local
#
# Since "aaa authentication login" is orderless at the the global config
# level, regexp and depth are defined as "^ *aaa authentication login " and 0.
#
# In another example, "show running-config" output could be:
# flow monitor meraki_monitor
#   exporter meraki_exporter
#   exporter customer_exporter
#   record meraki_record
#
# Or in other times it is displayed in a different order:
# flow monitor meraki_monitor
#   exporter customer_exporter
#   exporter meraki_exporter
#   record meraki_record
#
# Here the config "exporter" at the second level is orderless. so regexp and
# depth are defined as "^ *exporter " and 1.
ORDERLESS_COMMANDS = [
    (re.compile(r'^ *aaa authentication '), 0),
    (re.compile(r'^ *logging host '), 0),
    (re.compile(r'^ *flow monitor '), 0),
    (re.compile(r'^ *service-template '), 0),
    (re.compile(r'^ *aaa group server '), 0),
    (re.compile(r'^ *flow exporter '), 0),
    (re.compile(r'^ *exporter '), 1),
    (re.compile(r'^ *flow record '), 0),
    (re.compile(r'^ *match ipv4 '), 1),
    (re.compile(r'^ *match ipv6 '), 1),
    (re.compile(r'^ *collect connection '), 1),
    (re.compile(r'^ *l2nat instance '), 0),
    (re.compile(r'^ *inside from host '), 1),
    (re.compile(r'^ *outside from host '), 1),
    (re.compile(r'^ *inside from network '), 1),
    (re.compile(r'^ *outside from network '), 1),
    (re.compile(r'^ *inside from range '), 1),
    (re.compile(r'^ *outside from range '), 1),
    (re.compile(r'^ *neighbor '), 1),
    (re.compile(r'^ *neighbor '), 2),
    (re.compile(r'^ *no neighbor '), 2),
    (re.compile(r'^ *crypto keyring '), 0),
    (re.compile(r'^ *ip helper-address '), 1),
    (re.compile(r'^ *route-target import '), 1),
    (re.compile(r'^ *route-target export '), 1),
    (re.compile(r'^ *dns-server '), 1),
    (re.compile(r'^ *default-router '), 1),
    (re.compile(r'^ *lease '), 1),
    (re.compile(r'^ *vlan group '), 0),
    (re.compile(r'^ *redistribute '), 1),
    (re.compile(r'^ *redistribute '), 2),
    (re.compile(r'^ *redistribute '), 3),
    (re.compile(r'^ *distribute-list '), 1),
    (re.compile(r'^ *device-tracking binding '), 0),
    (re.compile(r'^ *mpls mldp static '), 0),
    (re.compile(r'^ *router '), 0),
    (re.compile(r'^ *summary-address '), 1),
    (re.compile(r'^ *distribute-list '), 2),
    (re.compile(r'^ *area '), 1),
    (re.compile(r'^ *ip ospf message-digest-key '), 1),
    (re.compile(r'^ *mobile-network pool '), 4),
    (re.compile(r'^ *mobile-network v6pool '), 4),
    (re.compile(r'^ *ospfv3 neighbor '), 1),
    (re.compile(r'^ *ospfv3 \d+ ipv(\d) neighbor'), 1),
    (re.compile(r'^ *ospfv3 \d+ neighbor '), 1),
    (re.compile(r'^ *member vni '), 1),
    (re.compile(r'^ *ipv6 route '), 0),
    (re.compile(r'^ *ip route '), 0),
<<<<<<< HEAD
    (re.compile(r'^ *access-session attributes filter-list list '), 0),
    (re.compile(r'^ *(vlan-id|cdp|lldp|dhcpv6?|http)$'), 1),
=======
    (re.compile(r'^ *ip wccp '), 1),
    (re.compile(r'^ *match identity remote '), 1),
    (re.compile(r'^ *event manager environment '), 0),
>>>>>>> 15c786f6
]

# Some commands can be overwritten without a no command. For example, changing
# from:
# username admin privilege 15 password 0 admin
# to:
# username admin privilege 15 password 7 15130F010D24
# There is no need to send a no command before sending the second line.
OVERWRITABLE_COMMANDS = [
    re.compile(r'^ *username \S+ privilege [0-9]+ password '),
    re.compile(r'^ *password '),
    re.compile(r'^ *description '),
    re.compile(r'^ *ip address( |$)'),
    re.compile(r'^ *ipv6 address( |$)'),
]

# Some commands look like a parent-child relation but actually they are
# siblings. One example is two lines of client config below:
# aaa server radius proxy
#  client 10.0.0.0 255.0.0.0
#   !
#   client 11.0.0.0 255.0.0.0
#   !
SIBLING_CAMMANDS = [
    re.compile(r'^ *client '),
    
]

# As for the client command above, its children does not have indentation:
# aaa server radius proxy
#  client 10.0.0.0 255.0.0.0
#   timer disconnect acct-stop 23
#   !
#   client 11.0.0.0 255.0.0.0
#   accounting port 34
#   timer disconnect acct-stop 22
#   !
#   client 12.0.0.0 255.0.0.0
#   accounting port 56
#   !
# Logically, "accounting port 34" and "timer disconnect acct-stop 22" are
# children of "client 11.0.0.0 255.0.0.0", but there is no indentation in the
# "show running-config" output. The sub-section is indicated by the expression
# mark.
MISSING_INDENT_COMMANDS = [
    r'^ *client ',
]

# Sometimes there are NVGEN issues that one config state having multiple
# running-config presentations:
# router lisp
#  locator-set RLOC
#   IPv4-interface Loopback1 priority 100 weight 50
#   exit
#  !
#  exit
# !
#
# This exact config may show up in a different way:
# router lisp
#  locator-set RLOC
#   IPv4-interface Loopback1 priority 100 weight 50
#   exit-locator-set
#  !
#  exit-router-lisp
# !
#
# To workaround this, we can define a tuple to replace "exit-locator-set" with
# "exit" for example.
REPLACING_COMMANDS = [
    ('exit-locator-set', 'exit'),
    ('exit-router-lisp', 'exit'),
    ('exit-address-family', ' exit-address-family'),
]


class ListDiff(object):
    '''ListDiff

    Abstraction of diff between two lists. Each item in the list is a tuple.
    If all tuples are same, two lists are considered to be same. This class is
    intended to be used by class RunningConfigDiff.

    Attributes
    ----------
    diff : `list`
        A list whose items are tuples. The first item in the tuple is
        the config line and the second item is its next level config. If a
        config line does not have next level config, the second item value is
        None. Otherwise, the value is a list of tuples. The third item in the
        tuple has three possible values: '+' means the config is added; '-'
        means it is deleted; '' means it remiains unchnaged but for some reason
        it is needed (e.g., as a position reference).
    '''

    def __init__(self, list1, list2):
        self.list1 = list1
        self.list2 = list2

    @property
    def diff(self):
        return self.compare(self.list1, self.list2)

    @staticmethod
    def compare(list1, list2):
        diff_1 = []
        key_list_1 = [i[0] for i in list1]
        key_list_2 = [i[0] for i in list2]
        common_key_list = []
        previous_index_1 = previous_index_2 = 0
        for k2 in key_list_2:
            if k2 in key_list_1[previous_index_1:]:
                common_key_list.append(k2)
                previous_index_1 += key_list_1[previous_index_1:].index(k2) + 1
                previous_index_2 += key_list_2[previous_index_2:].index(k2) + 1
        previous_index_1 = previous_index_2 = 0
        for key in common_key_list:
            current_index_1 = previous_index_1 + \
                key_list_1[previous_index_1:].index(key)
            current_index_2 = previous_index_2 + \
                key_list_2[previous_index_2:].index(key)

            # Stuff in list1 before a common key but not in list2
            for k, v, i in list1[previous_index_1:current_index_1]:
                diff_1.append((k, v, '-'))

            # Stuff in list2 before a common key but not in list1
            for k, v, i in list2[previous_index_2:current_index_2]:
                diff_1.append((k, v, '+'))

            # Stuff of the common key itself
            if list1[current_index_1][1] == list2[current_index_2][1]:
                if list1[current_index_1][1] is None:
                    diff_1.append((key, None, '?'))
                else:
                    diff_1.append((key, [
                        (k, v, '')
                        for k, v, i in list1[current_index_1][1]], '?'))
            else:
                if (
                    list1[current_index_1][1] is not None and
                    list2[current_index_2][1] is not None
                ):
                    diff_1.append((key, ListDiff.compare(
                        list1[current_index_1][1],
                        list2[current_index_2][1],
                    ), ''))
                elif list1[current_index_1][1] is not None:
                    diff_1.append((key, [
                        (k, v, '-')
                        for k, v, i in list1[current_index_1][1]], ''))
                elif list2[current_index_2][1] is not None:
                    diff_1.append((key, [
                        (k, v, '+')
                        for k, v, i in list2[current_index_2][1]], ''))

            previous_index_1 = current_index_1 + 1
            previous_index_2 = current_index_2 + 1

        # Stuff after all common keys
        for k, v, i in list1[previous_index_1:]:
            diff_1.append((k, v, '-'))
        for k, v, i in list2[previous_index_2:]:
            diff_1.append((k, v, '+'))

        # Cleanup
        diff_2 = []
        keys_before = set()
        for index, item in enumerate(diff_1):
            key, value, info = item
            if info == '?':
                keys_after = set([k for k, v, i in diff_1[index+1:]])
                if keys_before & keys_after:
                    diff_2.append((key, value, ''))
            else:
                diff_2.append((key, value, info))
            keys_before.add(key)

        return diff_2


class RunningConfigDiff(object):
    '''RunningConfigDiff

    Abstraction of diff between two Cisco running-configs. It supports str()
    which returns a string showing the differences between running1 and
    running2.

    Attributes
    ----------
    running1 : `str`
        First Cisco running-config.

    running2 : `str`
        Second Cisco running-config.

    diff : `list`
        A list from class ListDiff attribute diff, representing changes from
        running1 to running2.

    diff_reverse : `list`
        A list from class ListDiff attribute diff, representing changes from
        running2 to running1.

    cli : `str`
        CLIs that transits from running1 to running2.

    cli_reverse : `str`
        CLIs that transits from running2 to running1.
    '''

    def __init__(self, running1, running2):
        '''
        __init__ instantiates a RunningConfigDiff instance.
        '''

        self.running1 = running1
        self.running2 = running2
        self._diff_list = None
        self._diff_list_reverse = None

    def __bool__(self):
        return bool(self.diff)

    def __str__(self):
        return self.list2config(self.diff, diff_type='')

    def __eq__(self, other):
        if str(self) == str(other):
            return True
        else:
            return False

    @property
    def diff(self):
        return self.get_diff(reverse=False)

    @property
    def diff_reverse(self):
        return self.get_diff(reverse=True)

    @property
    def cli(self):
        return self.get_cli(reverse=False)

    @property
    def cli_reverse(self):
        return self.get_cli(reverse=True)

    def get_diff(self, reverse=False):
        if self._diff_list is None:
            list1, list2 = self.running2list(self.running1, self.running2)
            self.handle_sibling_cammands(list1)
            self.handle_sibling_cammands(list2)
            self._diff_list = ListDiff(list1, list2).diff
            self._diff_list_reverse = ListDiff(list2, list1).diff
        diff_list = self._diff_list_reverse if reverse else self._diff_list
        return diff_list if diff_list else None

    def get_cli(self, reverse=False):
        diff_list = self.get_diff(reverse=reverse)
        if diff_list:
            positive_str, negative_str = self.list2cli(diff_list)
            if positive_str:
                if negative_str:
                    return negative_str + '\n!\n' + positive_str
                else:
                    return positive_str
            else:
                return negative_str
        else:
            return ''

    def running2list(self, str_in_1, str_in_2):
        for cmd in REPLACING_COMMANDS:
            str_in_1 = str_in_1.replace(*cmd)
            str_in_2 = str_in_2.replace(*cmd)
        list_1 = self.config2list(str_in_1)
        list_2 = self.config2list(str_in_2)
        return self.handle_orderless(list_1, list_2, 0)

    def config2list(self, str_in):
        list_ret = []
        last_line = ''
        last_section = ''
        last_indentation = 0
        missing_indent = False
        for line in str_in.splitlines():
            if len(line.strip()) > 22 and \
               line[:22] == 'Building configuration':
                continue
            if len(line.strip()) > 21 and \
               line[:21] == 'Current configuration':
                continue
            if len(line.strip()) == 0:
                continue
            if missing_indent and line.rstrip() == '!':
                if last_line:
                    if last_indentation > 0:
                        list_ret.append((
                            last_line, self.config2list(last_section), ''))
                    else:
                        list_ret.append((last_line, None, ''))
                last_line = ''
                last_section = ''
                last_indentation = 0
                missing_indent = False
                continue
            if re.search('^ *!', line) or re.search('^ *%', line):
                continue
            if line[0] == ' ':
                current_indentation = len(re.search('^ *', line).group(0))
                if last_indentation == 0:
                    last_indentation = current_indentation

                # There might be special cases. For example, the following
                # running-config:
                # ip dhcp class CLASS1
                #    relay agent information
                #  relay-information hex 01040101030402020102
                # should be considered as:
                # ip dhcp class CLASS1
                #    relay agent information
                #     relay-information hex 01040101030402020102
                if current_indentation < last_indentation:
                    last_section += ' ' * (last_indentation + 1) + \
                        line[current_indentation:] + '\n'
                else:
                    last_section += line[last_indentation:] + '\n'
            else:
                if any(
                    [re.search(regx, line) for regx in MISSING_INDENT_COMMANDS]
                ):
                    missing_indent = True
                elif missing_indent:
                    current_indentation = 1
                    if last_indentation == 0:
                        last_indentation = current_indentation
                    last_section += line + '\n'
                    continue
                if last_line:
                    if last_indentation > 0:
                        list_ret.append((
                            last_line, self.config2list(last_section), ''))
                    else:
                        list_ret.append((last_line, None, ''))
                last_line = line
                last_section = ''
                last_indentation = 0
        if last_line:
            if last_indentation > 0:
                list_ret.append((
                    last_line, self.config2list(last_section), ''))
            else:
                list_ret.append((last_line, None, ''))
        return list_ret

    def list2config(self, list_in, diff_type=None):
        str_ret = ''
        if list_in is None:
            return str_ret
        for k, v, i in list_in:
            if k == '':
                continue
            if diff_type == '':
                local_diff_type = i
            else:
                local_diff_type = diff_type
            if diff_type is None:
                str_ret += '  ' + k + '\n'
            else:
                prefix = local_diff_type if local_diff_type != '' else ' '
                str_ret += prefix + ' ' + k + '\n'
            if v is not None:
                str_ret += self.indent(
                    self.list2config(v, diff_type=local_diff_type),
                )
        return str_ret

    def list2cli(self, list_in):
        if list_in is None:
            return ''
        positive_list = []
        negative_list = []
        positive_keys = [k for k, v, i in list_in if i == '+' and v is None]
        for k, v, i in list_in:
            if k == '':
                continue
            if v is None:
                if i == '+':
                    self.append_command(k, negative_list, positive_list)
                elif i == '-':
                    # In a case that a CLI is updated, no command is not
                    # needed:
                    # - service timestamps debug datetime msec
                    # + service timestamps debug datetime msec localtime
                    #   show-timezone
                    key_len = len(k)
                    matching_positive_keys = [
                        key for key in positive_keys if key[:key_len] == k]
                    if not matching_positive_keys:
                        self.append_command('no ' + k,
                                            negative_list, positive_list)
            else:
                if i == '':
                    positive_str, negative_str = self.list2cli(v)
                    if positive_str:
                        positive_list.append(
                            k + '\n' + self.indent(positive_str).rstrip())
                    if negative_str:
                        negative_list.append(
                            k + '\n' + self.indent(negative_str).rstrip())
                if i == '+':
                    positive_str = self.list2config(v, diff_type=None).rstrip()
                    if positive_str:
                        positive_list.append(k + '\n' + positive_str)
                    else:
                        positive_list.append(k)
                elif i == '-':
                    self.append_command('no ' + k,
                                        negative_list, positive_list)

        # Handle overwritable commands
        idx_positive_dict = {}
        idx_positive_list = []
        for regx in OVERWRITABLE_COMMANDS:
            for idx_positive, cmd in enumerate(positive_list):
                m = re.search(regx, cmd)
                if m:

                    # Remove matching negative CLIs
                    exact_cmd = 'no ' + m.group(0).lstrip()
                    len_exact_cmd = len(exact_cmd)
                    for idx_negative, line in enumerate(negative_list):
                        cmd_line = line.lstrip()
                        if (
                            len(cmd_line) >= len_exact_cmd and
                            cmd_line[:len_exact_cmd] == exact_cmd
                        ):
                            break
                    else:
                        idx_negative = None
                    if idx_negative is not None:
                        del negative_list[idx_negative]

                    # Overwrite previous matching positive CLIs
                    exact_cmd = m.group(0).strip()
                    if exact_cmd in idx_positive_dict:
                        idx_positive_list.append(idx_positive_dict[exact_cmd])
                    idx_positive_dict[exact_cmd] = idx_positive

        if idx_positive_list:
            idx_positive_list.sort()
            for idx in reversed(idx_positive_list):
                del positive_list[idx]

        # Handle duplicate commands
        # Some commands their positive and negative lines are both appeared in
        # the "show running-config" output, e.g., "platform punt-keepalive
        # disable-kernel-core" and "no platform punt-keepalive
        # disable-kernel-core" are both visible. This treatment is required to
        # avoid two lines of the same CLI.
        for cmd_list in [positive_list, negative_list]:
            self.remove_duplicate_cammands(cmd_list)

        # Remove some unnecessary commands
        self.remove_unnecessary_negative_commands(negative_list)
        self.remove_unnecessary_positive_commands(positive_list)

        return '\n'.join(positive_list), '\n'.join(reversed(negative_list))

    @staticmethod
    def append_command(cmd, negative_list, positive_list):
        cmd, is_no_cmd = RunningConfigDiff.handle_command(cmd)
        if is_no_cmd:
            negative_list.append(cmd)
        else:
            positive_list.append(cmd)

    @staticmethod
    def handle_command(cmd):
        if cmd[:6] == 'no no ':
            return cmd[6:].strip(), False
        for short_cmd in SHORT_NO_COMMANDS:
            if cmd[:len(short_cmd)] == short_cmd:
                return short_cmd.strip(), True
        if cmd[:3] == 'no ':
            return cmd.strip(), True
        else:
            return cmd.strip(), False

    @staticmethod
    def handle_orderless(list1, list2, depth):
        # Find common lines that are orderless
        lines1 = [i[0] for i in list1]
        matches = {}
        for idx, item in enumerate(list2):
            result, match_type = RunningConfigDiff.match_orderless(item[0],
                                                                   depth)
            if result and item[0] in lines1:
                matches[item[0]] = match_type, idx

        # Romove common lines from list1 and save them in removed_items
        type_start_idx = {}
        to_be_removed = []
        for idx, line in enumerate(lines1):
            if line in matches:
                if matches[line][0] not in type_start_idx:
                    type_start_idx[matches[line][0]] = idx
                to_be_removed.append(idx)
        removed_items = {}
        for idx in reversed(to_be_removed):
            removed_items[list1[idx][0]] = list1[idx]
            del list1[idx]

        # Find common lines
        lines1 = [i[0] for i in list1]
        lines2 = [i[0] for i in list2]
        common_lines = []
        previous_idx_1 = previous_idx_2 = 0
        for line2 in lines2:
            if line2 in lines1[previous_idx_1:]:
                previous_idx_1 += lines1[previous_idx_1:].index(line2) + 1
                previous_idx_2 += lines2[previous_idx_2:].index(line2) + 1
                common_lines.append((previous_idx_1 - 1, previous_idx_2 - 1))

        # Insert common lines back to list1
        offset_idx_1 = 0
        previous_idx_2 = 0
        for line, (line_type, list2_idx) in matches.items():
            common_idx_1 = 0
            if len(common_lines) > 0 and list2_idx > common_lines[0][1]:
                for i, j in common_lines:
                    # if previous_idx_2 <= j and j < list2_idx:
                    if j < list2_idx:
                        common_idx_1 = i + 1
                        previous_idx_2 = j
                    if j > list2_idx:
                        break
            start_idx = max(common_idx_1 + offset_idx_1,
                            type_start_idx[line_type])
            list1.insert(start_idx, removed_items[line])
            offset_idx_1 = start_idx - common_idx_1 + 1

        # Find common lines that have children
        lines1 = {item[0]: idx for idx, item in enumerate(list1)
                  if isinstance(item[1], list) and len(item[1]) > 0}
        lines2 = {item[0]: idx for idx, item in enumerate(list2)
                  if isinstance(item[1], list) and len(item[1]) > 0}
        for line in set(lines1.keys()) & set(lines2.keys()):
            RunningConfigDiff.handle_orderless(list1[lines1[line]][1],
                                               list2[lines2[line]][1],
                                               depth + 1)

        return list1, list2

    @staticmethod
    def match_orderless(line, current_depth):
        for idx, (regx, depth) in enumerate(ORDERLESS_COMMANDS):
            if depth == current_depth and re.search(regx, line):
                return True, idx
        return False, None

    @staticmethod
    def remove_duplicate_cammands(config_list):
        indexes = []
        commands = set()
        for idx, line in enumerate(config_list):
            if line in commands:
                indexes.append(idx)
            else:
                commands.add(line)
        if indexes:
            for idx in reversed(indexes):
                del config_list[idx]

    @staticmethod
    def handle_sibling_cammands(config_list):
        length = len(config_list)
        lines_inserted = 0
        for i in range(length):
            idx = i + lines_inserted
            tup = config_list[idx]
            for regx in SIBLING_CAMMANDS:
                if re.search(regx, tup[0]) and tup[1] is not None:
                    siblings = []
                    indexes = []
                    for idx_c, tup_c in enumerate(tup[1]):
                        if re.search(regx, tup_c[0]):
                            indexes.append(idx_c)
                    for idx_c in reversed(indexes):
                        siblings.append(tup[1][idx_c])
                        del tup[1][idx_c]
                    if not tup[1]:
                        tup = config_list[idx] = (tup[0], None, tup[2])
                    j = 1
                    for sibling in reversed(siblings):
                        config_list.insert(i+j, sibling)
                        j += 1
                    break
            if tup[1] is not None:
                RunningConfigDiff.handle_sibling_cammands(tup[1])

    @staticmethod
    def remove_unnecessary_negative_commands(negative_list):
        cmds = [i for i, c in enumerate(negative_list)
                if '\n' not in c]
        indexes = set()
        for idx1_tmp, idx1 in enumerate(cmds):
            c1 = negative_list[idx1]
            for idx2_tmp in range(idx1_tmp + 1, len(cmds)):
                idx2 = cmds[idx2_tmp]
                c2 = negative_list[idx2]
                if c1 == c2 or len(c1) == len(c2):
                    continue
                if len(c1) < len(c2):
                    if c1 == c2[:len(c1)]:
                        indexes.add(idx2)
                elif c1[:len(c2)] == c2:
                    indexes.add(idx1)
        if indexes:
            for idx in reversed(list(indexes)):
                del negative_list[idx]

    @staticmethod
    def remove_unnecessary_positive_commands(positive_list):
        cmds = [i for i, c in enumerate(positive_list)
                if '\n' not in c and c not in COEXIST_SHORT_POSITIVE_COMMANDS]
        indexes = set()
        for idx1_tmp, idx1 in enumerate(cmds):
            c1 = positive_list[idx1]
            for idx2_tmp in range(idx1_tmp + 1, len(cmds)):
                idx2 = cmds[idx2_tmp]
                c2 = positive_list[idx2]
                if c1 == c2 or len(c1) == len(c2):
                    continue
                if len(c1) < len(c2):
                    if c1 == c2[:len(c1)]:
                        indexes.add(idx1)
                elif c1[:len(c2)] == c2:
                    indexes.add(idx2)
        if indexes:
            for idx in reversed(list(indexes)):
                del positive_list[idx]

    def indent(self, str_in):
        str_ret = ''
        for line in str_in.splitlines():
            if line:
                if line[0] in '-+':
                    diff_type = line[0]
                    line = line[1:]
                    str_ret += diff_type + '  ' + line + '\n'
                else:
                    str_ret += '  ' + line + '\n'
        return str_ret<|MERGE_RESOLUTION|>--- conflicted
+++ resolved
@@ -107,14 +107,11 @@
     (re.compile(r'^ *member vni '), 1),
     (re.compile(r'^ *ipv6 route '), 0),
     (re.compile(r'^ *ip route '), 0),
-<<<<<<< HEAD
-    (re.compile(r'^ *access-session attributes filter-list list '), 0),
-    (re.compile(r'^ *(vlan-id|cdp|lldp|dhcpv6?|http)$'), 1),
-=======
     (re.compile(r'^ *ip wccp '), 1),
     (re.compile(r'^ *match identity remote '), 1),
     (re.compile(r'^ *event manager environment '), 0),
->>>>>>> 15c786f6
+    (re.compile(r'^ *access-session attributes filter-list list '), 0),
+    (re.compile(r'^ *(vlan-id|cdp|lldp|dhcpv6?|http)$'), 1),
 ]
 
 # Some commands can be overwritten without a no command. For example, changing
