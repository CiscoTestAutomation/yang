--- conflicted
+++ resolved
@@ -442,21 +442,12 @@
                            'expect an exception when receiving rpc-reply '
                            'due to missing message-id.')
 
-<<<<<<< HEAD
         return rpc._request(msg).xml
-=======
+
     def __getattr__(self, attr):
         # avoid the __getattr__ from Manager class
         raise AttributeError("'%s' object has no attribute '%s'" 
                              % (self.__class__.__name__, attr))
-
->>>>>>> 449087f1
-
-    def __getattr__(self, attr):
-        # avoid the __getattr__ from Manager class
-        raise AttributeError("'%s' object has no attribute '%s'"
-                             % (self.__class__.__name__, attr))
-
 
 class RawRPC(operations.rpc.RPC):
     '''RawRPC
