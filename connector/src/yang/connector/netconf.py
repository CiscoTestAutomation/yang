--- conflicted
+++ resolved
@@ -1,22 +1,13 @@
 """netconf.py module is a wrapper around the ncclient package."""
 
 import re
-import atexit
-import logging
-<<<<<<< HEAD
-import subprocess
-import datetime
-import uuid
-=======
-from time import sleep
 import atexit
 import logging
 import subprocess
 import datetime
->>>>>>> 16327b64
+import uuid
 import lxml.etree as et
 from time import sleep
-from threading import Thread, Event
 from ncclient import manager
 from ncclient import operations
 from ncclient import transport
