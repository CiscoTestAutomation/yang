--- conflicted
+++ resolved
@@ -578,7 +578,6 @@
 
             deletes = configs.get('delete')
             if updates or replaces:
-<<<<<<< HEAD
                 response = self.gnmi.set_json(
                     updates,
                     replaces,
@@ -586,15 +585,6 @@
                     prefix=prefix
                 )
                 responses.append(response)
-=======
-                responses.append(
-                    self.gnmi.set_json(
-                        updates,
-                        replaces,
-                        ietf=self.json_ietf,
-                        prefix=prefix
-                    ))
->>>>>>> cf9f0fd5
             if deletes:
                 response = self.gnmi.delete_xpaths(deletes)
                 responses.append(response)
