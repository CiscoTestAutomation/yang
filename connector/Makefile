###############################################################################
#                            yang Internal Makefile
#
# Author:
#   Jonathan Yang (yuekyang) - CSG Polaris DMI Infra
#
# Support:
#	yang-python@cisco.com
#
# Version:
#   v1.0
#
# Date:
#   June 2016
#
# About This File:
#   This script will build the dyntopo package for distribution in PyPI server
#
# Requirements:
#	1. Module name is the same as package name.
#	2. setup.py file is stored within the module folder
###############################################################################

# Variables
PKG_NAME      = yang.connector
BUILDDIR      = $(shell pwd)/__build__
PROD_USER     = pyadm@pyats-ci
PROD_PKGS     = /auto/pyats/packages
STAGING_PKGS  = /auto/pyats/staging/packages
STAGING_EXT_PKGS  = /auto/pyats/staging/packages_external
PYTHON        = python3
TESTCMD       = cd tests; runAll
DISTDIR       = $(BUILDDIR)/dist

DEPENDENCIES = "paramiko >= 1.15.1" "lxml >= 3.3.0, <5.0.0" \
				"ncclient >= 0.6.6" grpcio protobuf


.PHONY: clean package distribute distribute_staging distribute_staging_external\
        develop undevelop populate_dist_dir help docs distribute_docs test

help:
	@echo "Please use 'make <target>' where <target> is one of"
	@echo ""
	@echo "package                       : Build the package"
	@echo "test                          : Test the package"
	@echo "distribute                    : Distribute the package to PyPi server"
	@echo "distribute_staging            : Distribute the package to staging area"
	@echo "distribute_staging_external   : Distribute the package to external staging area"
	@echo "clean                         : Remove build artifacts"
	@echo "develop                       : Build and install development package"
	@echo "undevelop                     : Uninstall development package"
	@echo "html                          : Build Sphinx documentation for this package"

html:
	@echo ""
	@echo "--------------------------------------------------------------------"
	@echo "Building $(PKG_NAME) documentation for preview: $@"
	@echo ""

	@sphinx-build -b html -c docs -d ./__build__/documentation/doctrees docs/ ./__build__/documentation/html

	@echo "Completed building docs for preview."
	@echo ""
	@echo "Done."
	@echo ""

test:
	@$(TESTCMD)

package:
	@echo ""
	@echo "--------------------------------------------------------------------"
	@echo "Building $(PKG_NAME) distributable: $@"
	@echo ""

	@$(PYTHON) setup.py bdist_wheel --dist-dir=$(DISTDIR)
	@$(PYTHON) setup.py sdist --dist-dir=$(DISTDIR)

	@echo "Completed building: $@"
	@echo ""
	@echo "Done."
	@echo ""

develop:
	@echo ""
	@echo "--------------------------------------------------------------------"
	@echo "Building and installing $(PKG_NAME) development distributable: $@"
	@echo ""

	@pip3 uninstall -y yang.connector || true
<<<<<<< HEAD
	@pip3 install -e .
=======
	@pip install $(DEPENDENCIES)
	@pip install -e . --no-deps
>>>>>>> 505c6568

	@echo "Completed building and installing: $@"
	@echo ""
	@echo "Done."
	@echo ""

undevelop:
	@echo ""
	@echo "--------------------------------------------------------------------"
	@echo "Uninstalling $(PKG_NAME) development distributable: $@"
	@echo ""

	@pip uninstall $(PKG_NAME) -y

	@echo "Completed uninstalling: $@"
	@echo ""
	@echo "Done."
	@echo ""

clean:
	@echo ""
	@echo "--------------------------------------------------------------------"
	@echo "Removing make directory: $(BUILDDIR)"
	@rm -rf $(BUILDDIR)
	@echo "Removing build artifacts ..."
	@$(PYTHON) setup.py clean
	@echo ""
	@echo "Done."
	@echo ""

distribute:
	@echo ""
	@echo "--------------------------------------------------------------------"
	@echo "Copying all distributable to $(PROD_PKGS)"
	@test -d $(BUILDDIR) || { echo "Nothing to distribute! Exiting..."; exit 1; }
	@ssh -q $(PROD_USER) 'test -e $(PROD_PKGS)/$(PKG_NAME) || mkdir $(PROD_PKGS)/$(PKG_NAME)'
	@scp $(DISTDIR)/* $(PROD_USER):$(PROD_PKGS)/$(PKG_NAME)/
	@echo ""
	@echo "Done."
	@echo ""

distribute_staging:
	@echo ""
	@echo "--------------------------------------------------------------------"
	@echo "Copying all distributable to $(STAGING_PKGS)"
	@test -d $(BUILDDIR) || { echo "Nothing to distribute! Exiting..."; exit 1; }
	@ssh -q $(PROD_USER) 'test -e $(STAGING_PKGS)/$(PKG_NAME) || mkdir -p $(STAGING_PKGS)/$(PKG_NAME)'
	@scp $(DISTDIR)/* $(PROD_USER):$(STAGING_PKGS)/$(PKG_NAME)/
	@echo ""
	@echo "Done."
	@echo ""

distribute_staging_external:
	@echo ""
	@echo "--------------------------------------------------------------------"
	@echo "Copying all distributable to $(STAGING_EXT_PKGS)"
	@test -d $(BUILDDIR) || { echo "Nothing to distribute! Exiting..."; exit 1; }
	@ssh -q $(PROD_USER) 'test -e $(STAGING_EXT_PKGS)/$(PKG_NAME) || mkdir -p $(STAGING_EXT_PKGS)/$(PKG_NAME)'
	@scp $(DISTDIR)/* $(PROD_USER):$(STAGING_EXT_PKGS)/$(PKG_NAME)/
	@echo ""
	@echo "Done."
	@echo ""

changelogs:
	@echo ""
	@echo "--------------------------------------------------------------------"
	@echo "Generating changelog file"
	@echo ""
	@$(PYTHON) -c "from ciscodistutils.make_changelog import main; main('./docs/changelog/undistributed', './docs/changelog/undistributed.rst')"
	@echo "yang.connector changelog created..."
	@echo ""
	@echo "Done."
	@echo ""<|MERGE_RESOLUTION|>--- conflicted
+++ resolved
@@ -89,12 +89,8 @@
 	@echo ""
 
 	@pip3 uninstall -y yang.connector || true
-<<<<<<< HEAD
-	@pip3 install -e .
-=======
 	@pip install $(DEPENDENCIES)
 	@pip install -e . --no-deps
->>>>>>> 505c6568
 
 	@echo "Completed building and installing: $@"
 	@echo ""
